--- conflicted
+++ resolved
@@ -9,10 +9,7 @@
 	"strings"
 
 	"github.com/apex/log"
-<<<<<<< HEAD
 	"github.com/goreleaser/archive"
-=======
->>>>>>> 36d056e7
 	"github.com/goreleaser/goreleaser/context"
 	"github.com/goreleaser/goreleaser/internal/ext"
 	"github.com/mattn/go-zglob"
@@ -47,11 +44,7 @@
 	if err != nil {
 		return err
 	}
-<<<<<<< HEAD
-	log.WithField("archive", file.Name()).Info("Creating")
-=======
 	log.WithField("archive", file.Name()).Info("creating")
->>>>>>> 36d056e7
 	defer func() { _ = file.Close() }()
 	var archive = archive.New(file)
 	defer func() { _ = archive.Close() }()
