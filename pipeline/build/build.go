package build

import (
	"bytes"
	"errors"
	"log"
	"os"
	"os/exec"
	"strings"

	"github.com/goreleaser/goreleaser/context"
	"golang.org/x/sync/errgroup"
)

// Pipe for build
type Pipe struct{}

// Description of the pipe
func (Pipe) Description() string {
	return "Building binaries"
}

// Run the pipe
func (Pipe) Run(ctx *context.Context) error {
	var g errgroup.Group
	for _, goos := range ctx.Config.Build.Goos {
		for _, goarch := range ctx.Config.Build.Goarch {
			goos := goos
			goarch := goarch
			name, err := nameFor(ctx, goos, goarch)
			if err != nil {
				return err
			}
			ctx.Archives[goos+goarch] = name
			g.Go(func() error {
				return build(name, goos, goarch, ctx)
			})
		}
	}
	return g.Wait()
}

func build(name, goos, goarch string, ctx *context.Context) error {
	ldflags := ctx.Config.Build.Ldflags + " -X main.version=" + ctx.Git.CurrentTag
	output := "dist/" + name + "/" + ctx.Config.Build.BinaryName + extFor(goos)
	log.Println("Building", output)
<<<<<<< HEAD
	if ctx.Config.Build.Hooks.Pre != "" {
		cmd := strings.Split(ctx.Config.Build.Hooks.Pre, " ")
		if err := run(goos, goarch, cmd); err != nil {
			return err
		}
	}
	cmd := []string{"go", "build", "-ldflags=" + ldflags, "-o", output, ctx.Config.Build.Main}
	if err := run(goos, goarch, cmd); err != nil {
		return err
	}
	if ctx.Config.Build.Hooks.Post != "" {
		cmd := strings.Split(ctx.Config.Build.Hooks.Post, " ")
		if err := run(goos, goarch, cmd); err != nil {
			return err
		}
	}
	return nil
}

func run(goos, goarch string, command []string) error {
	cmd := exec.Command(command[0], command[1:]...)
	cmd.Env = append(
		cmd.Env,
		"GOOS="+goos,
		"GOARCH="+goarch,
		"GOROOT="+os.Getenv("GOROOT"),
		"GOPATH="+os.Getenv("GOPATH"),
	)
=======
	cmd := exec.Command(
		"go",
		"build",
		"-ldflags="+ldflags,
		"-o", output,
		ctx.Config.Build.Main,
	)
	cmd.Env = append(cmd.Env, "GOOS="+goos, "GOARCH="+goarch)
	cmd.Env = append(cmd.Env, os.Environ()...)
>>>>>>> ab449f74
	var stdout bytes.Buffer
	cmd.Stdout = &stdout
	cmd.Stderr = &stdout
	if err := cmd.Run(); err != nil {
		return errors.New(stdout.String())
	}
	return nil
}<|MERGE_RESOLUTION|>--- conflicted
+++ resolved
@@ -44,7 +44,6 @@
 	ldflags := ctx.Config.Build.Ldflags + " -X main.version=" + ctx.Git.CurrentTag
 	output := "dist/" + name + "/" + ctx.Config.Build.BinaryName + extFor(goos)
 	log.Println("Building", output)
-<<<<<<< HEAD
 	if ctx.Config.Build.Hooks.Pre != "" {
 		cmd := strings.Split(ctx.Config.Build.Hooks.Pre, " ")
 		if err := run(goos, goarch, cmd); err != nil {
@@ -66,24 +65,8 @@
 
 func run(goos, goarch string, command []string) error {
 	cmd := exec.Command(command[0], command[1:]...)
-	cmd.Env = append(
-		cmd.Env,
-		"GOOS="+goos,
-		"GOARCH="+goarch,
-		"GOROOT="+os.Getenv("GOROOT"),
-		"GOPATH="+os.Getenv("GOPATH"),
-	)
-=======
-	cmd := exec.Command(
-		"go",
-		"build",
-		"-ldflags="+ldflags,
-		"-o", output,
-		ctx.Config.Build.Main,
-	)
 	cmd.Env = append(cmd.Env, "GOOS="+goos, "GOARCH="+goarch)
 	cmd.Env = append(cmd.Env, os.Environ()...)
->>>>>>> ab449f74
 	var stdout bytes.Buffer
 	cmd.Stdout = &stdout
 	cmd.Stderr = &stdout
